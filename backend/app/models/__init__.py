--- conflicted
+++ resolved
@@ -5,12 +5,7 @@
 """
 
 from .card import Card, Deck, deck_cards
-<<<<<<< HEAD
 from .user import User
-
-__all__ = ["Card", "Deck", "deck_cards", "User"]
-=======
 from .user_resources import UserResources
 
-__all__ = ["Card", "Deck", "deck_cards", "UserResources"]
->>>>>>> 4aeb0166
+__all__ = ["Card", "Deck", "deck_cards", "User", "UserResources"]